# -*- coding: utf-8 -*-
""" Signal Decompositions Module

This module contains standardized signal decomposition models for use in the
SDT algorithms. The defined signal decompositions are:

1) 'l2_l1d1_l2d2p365': separating a piecewise constant component from a smooth
and seasonal component, with Gaussian noise
    - l2: gaussian noise, sum-of-squares small or l2-norm squared
    - l1d1: piecewise constant heuristic, l1-norm of first order differences
    - l2d2p365: small second order diffs (smooth) and 365-periodic
2) 'tl1_l2d2p365': similar to (2), estimating a smooth, seasonal component with
an asymmetric laplacian noise model, fitting a local quantile instead of a
local average
    - tl1: 'tilted l1-norm,' also known as quantile cost function
    - l2d2p365: small second order diffs (smooth) and 365-periodic
3) 'tl1_l1d1_l2d2p365': like (1) but with an asymmetric residual cost instead
of Gaussian residuals
    - tl1: 'tilted l1-norm,' also known as quantile cost function
    - l1d1: piecewise constant heuristic, l1-norm of first order differences
    - l2d2p365: small second order diffs (smooth) and 365-periodic
4) 'make_l2_l1d2_constrained':
    - l2: gaussian noise, sum-of-squares small or l2-norm squared
    - l1d2: piecewise linear heuristic
    - constrained to have first val at 0 and last val at 1

"""
import sys
import numpy as np

from gfosd import Problem
from gfosd.components import SumAbs, SumSquare, SumCard, SumQuantile, Aggregate, AverageEqual,\
    Periodic, Inequality, FirstValEqual, LastValEqual, NoCurvature, NoSlope


def l2_l1d1_l2d2p365(
        signal,
        w0=10,
        w1=50, # l1d1, c1 in cvxpy version
        w2=1e5, # l2d2, c2 in cvxpy version
        return_all=False,
        yearly_periodic=False,
        solver='MOSEK',
        use_ixs=None,
        sum_card=False,
        verbose=False
):
    """
    This performs total variation filtering with the addition of a seasonal
    baseline fit. This introduces a new signal to the model that is smooth and
    periodic on a yearly time frame. This does a better job of describing real,
    multi-year solar PV power data sets, and therefore does an improved job of
    estimating the discretely changing signal.

    :param signal: A 1d numpy array (must support boolean indexing) containing
    the signal of interest
    :param w1: The regularization parameter to control the total variation in
    the final output signal
    :param w2: The regularization parameter to control the smoothness of the
    seasonal signal
    :return: A 1d numpy array containing the filtered signal
    """
    ##################################################################
    solver = "QSS"  # TODO: remove hardcoding once codebase transitions
    sum_card = True

    if w2>1e3:
        w0 /= 1e6
        w1 /= 1e6
        w2 /= 1e6
    ##################################################################

    c1 = SumSquare(weight=w0)
    c2 = Aggregate([SumSquare(weight=w2, diff=2), AverageEqual(0, period=365)])
    if sum_card:
        c3 = SumCard(weight=w1, diff=1)
    else:
        c3 = SumAbs(weight=w1, diff=1) # l1d1 component

    if len(signal) > 365:
        c2 = Aggregate([SumSquare(weight=w2, diff=2), AverageEqual(0, period=365), Periodic(365)])
        if yearly_periodic and not sum_card: # SumCard does not work well with Aggregate class
            c3 = Aggregate([c3, Periodic(365)])
        elif yearly_periodic and sum_card:
            print("Cannot use Periodic Class with SumCard.")

    classes = [c1, c2, c3]

    problem = Problem(signal, classes, use_set=use_ixs)
    problem.decompose(solver=solver, verbose=verbose, eps_rel=1e-6, eps_abs=1e-6)

    s_error =  problem.decomposition[0]
    s_seas = problem.decomposition[1]
    s_hat = problem.decomposition[2]

    if return_all:
        return s_hat, s_seas, s_error, problem

    return s_hat, s_seas

def tl1_l2d2p365(
        signal,
        tau=0.75,
        w1=500, # c1 in cvxpy version
        yearly_periodic=True,
        verbose=False,
        solver='MOSEK',
        use_ixs=None
):
    '''
    - tl1: tilted laplacian noise
    - l2d2p365: small second order diffs (smooth) and 365-periodic
    '''

    c1 = SumQuantile(tau=tau, weight=1)
    c2 = SumSquare(weight=w1, diff=2)

    if len(signal) > 365 and yearly_periodic:
        c2 = Aggregate([c2, Periodic(365)])

    classes = [c1, c2]

    problem = Problem(signal, classes, use_set=use_ixs)

    problem.decompose(solver=solver, verbose=verbose)
    s_seas = problem.decomposition[1]

    return s_seas

<<<<<<< HEAD
def l1_l1d1_l2d2p365(
    signal,
    use_ixs=None,
    w0=2e-6,  # l1 term, scaled
    w1=40e-6, # l1d1 term, scaled
    w2=6e-3, # seasonal term, scaled
    w3=1e-6, # linear term, scaled
=======
def tl1_l1d1_l2d2p365( # TODO: switch to l1 since tau passed as 0.5
    signal,
    use_ixs=None,
    tau=0.995, # passed as 0.5
    w0=2,
    w1=1e3, # passed as 15, l1d1 term
    w2=6000,
    w3=1e2, # passed as 300, linear term
>>>>>>> c34c7676
    solver=None,
    verbose=False,
    sum_card=False
):
<<<<<<< HEAD
    c1 = SumAbs(weight=w0)
    c2 = Aggregate([SumSquare(weight=w2, diff=2),
                    AverageEqual(0, period=365),
                    Periodic(365)
                    ])
=======
    # sum_card = True
    # solver = "QSS"
    # if w2 > 1e3:
    #     w0 /= 1e6
    #     w1 /= 1e6
    #     w2 /= 1e6
    #     w3 /= 1e6

    c1 = SumQuantile(tau=tau, weight=w0)
    c2 = Aggregate([SumSquare(weight=w2, diff=2),
                    AverageEqual(0, period=365),
                    Periodic(365)]
                   )
>>>>>>> c34c7676

    if sum_card:
        c3 = SumCard(weight=w1, diff=1)
    else:
        c3 = SumAbs(weight=w1, diff=1)

<<<<<<< HEAD
    c4 =  Aggregate([NoCurvature(weight=w3),
                     Inequality(vmin=-0.1, vmax=0.01, diff=1),
                     FirstValEqual(0)
                     ])
=======
    c4 = Aggregate([NoCurvature(weight=w3),
                    Inequality(vmin=-0.1, vmax=0.01, diff=1),
                    FirstValEqual(0),
                    ])
>>>>>>> c34c7676

    classes = [c1, c2, c3, c4]

    problem = Problem(signal, classes, use_set=use_ixs)

    problem.decompose(solver=solver, verbose=verbose, eps_abs=1e-6, eps_rel=1e-6)
    s_seas = problem.decomposition[1]
    s_hat = problem.decomposition[2]
    s_lin = problem.decomposition[3]

    return s_hat, s_seas, s_lin


def make_l2_l1d2_constrained(signal,
                            weight=1e1,
                            solver="MOSEK",
                            use_ixs=None,
                            verbose=False
                             ):
    """
    Used in solardatatools/algorithms/clipping.py
    Added hard-coded constraints on the first and last vals
    """
    c1 = SumSquare(weight=1)
    c2 = Aggregate([
        SumAbs(weight=weight, diff=2),
        FirstValEqual(0),
        LastValEqual(1)
    ])

    classes = [c1, c2]

    problem = Problem(signal, classes, use_set=use_ixs)
    problem.decompose(solver=solver, verbose=verbose)

    s_hat = problem.decomposition[1]

    return s_hat<|MERGE_RESOLUTION|>--- conflicted
+++ resolved
@@ -127,7 +127,6 @@
 
     return s_seas
 
-<<<<<<< HEAD
 def l1_l1d1_l2d2p365(
     signal,
     use_ixs=None,
@@ -135,58 +134,25 @@
     w1=40e-6, # l1d1 term, scaled
     w2=6e-3, # seasonal term, scaled
     w3=1e-6, # linear term, scaled
-=======
-def tl1_l1d1_l2d2p365( # TODO: switch to l1 since tau passed as 0.5
-    signal,
-    use_ixs=None,
-    tau=0.995, # passed as 0.5
-    w0=2,
-    w1=1e3, # passed as 15, l1d1 term
-    w2=6000,
-    w3=1e2, # passed as 300, linear term
->>>>>>> c34c7676
     solver=None,
     verbose=False,
     sum_card=False
 ):
-<<<<<<< HEAD
     c1 = SumAbs(weight=w0)
     c2 = Aggregate([SumSquare(weight=w2, diff=2),
                     AverageEqual(0, period=365),
                     Periodic(365)
                     ])
-=======
-    # sum_card = True
-    # solver = "QSS"
-    # if w2 > 1e3:
-    #     w0 /= 1e6
-    #     w1 /= 1e6
-    #     w2 /= 1e6
-    #     w3 /= 1e6
-
-    c1 = SumQuantile(tau=tau, weight=w0)
-    c2 = Aggregate([SumSquare(weight=w2, diff=2),
-                    AverageEqual(0, period=365),
-                    Periodic(365)]
-                   )
->>>>>>> c34c7676
 
     if sum_card:
         c3 = SumCard(weight=w1, diff=1)
     else:
         c3 = SumAbs(weight=w1, diff=1)
 
-<<<<<<< HEAD
     c4 =  Aggregate([NoCurvature(weight=w3),
                      Inequality(vmin=-0.1, vmax=0.01, diff=1),
                      FirstValEqual(0)
                      ])
-=======
-    c4 = Aggregate([NoCurvature(weight=w3),
-                    Inequality(vmin=-0.1, vmax=0.01, diff=1),
-                    FirstValEqual(0),
-                    ])
->>>>>>> c34c7676
 
     classes = [c1, c2, c3, c4]
 
